import json
import logging
import xml.sax.saxutils as saxutils

from django.contrib.auth.decorators import login_required
from django.http import Http404
from django.core.context_processors import csrf
from django.contrib.auth.models import User

from mitxmako.shortcuts import render_to_response, render_to_string
from courseware.courses import get_course_with_access
from course_groups.cohorts import (is_course_cohorted, get_cohort_id, is_commentable_cohorted, 
                                   get_cohorted_commentables, get_course_cohorts, get_cohort_by_id)
from courseware.access import has_access

from django_comment_client.permissions import cached_has_permission
from django_comment_client.utils import (merge_dict, extract, strip_none, get_courseware_context)
import django_comment_client.utils as utils
import comment_client as cc

THREADS_PER_PAGE = 20
INLINE_THREADS_PER_PAGE = 20
PAGES_NEARBY_DELTA = 2
escapedict = {'"': '&quot;'}
log = logging.getLogger("edx.discussions")


@login_required
def get_threads(request, course_id, discussion_id=None, per_page=THREADS_PER_PAGE):
    """
    This may raise cc.utils.CommentClientError or
    cc.utils.CommentClientUnknownError if something goes wrong.
    """
    default_query_params = {
        'page': 1,
        'per_page': per_page,
        'sort_key': 'date',
        'sort_order': 'desc',
        'text': '',
        'tags': '',
        'commentable_id': discussion_id,
        'course_id': course_id,
        'user_id': request.user.id,
    }

    if not request.GET.get('sort_key'):
        # If the user did not select a sort key, use their last used sort key
        cc_user = cc.User.from_django_user(request.user)
        cc_user.retrieve()
        # TODO: After the comment service is updated this can just be user.default_sort_key because the service returns the default value
        default_query_params['sort_key'] = cc_user.get('default_sort_key') or default_query_params['sort_key']
    else:
        # If the user clicked a sort key, update their default sort key
        cc_user = cc.User.from_django_user(request.user)
        cc_user.default_sort_key = request.GET.get('sort_key')
        cc_user.save()

    #there are 2 dimensions to consider when executing a search with respect to group id
    #is user a moderator
    #did the user request a group

    #if the user requested a group explicitly, give them that group, othewrise, if mod, show all, else if student, use cohort

    group_id = request.GET.get('group_id')

    if group_id == "all":
        group_id = None

    if not group_id:
        if not cached_has_permission(request.user, "see_all_cohorts", course_id):
            group_id = get_cohort_id(request.user, course_id)

    if group_id:
        default_query_params["group_id"] = group_id

    #so by default, a moderator sees all items, and a student sees his cohort

    query_params = merge_dict(default_query_params,
                              strip_none(extract(request.GET,
                                                 ['page', 'sort_key',
                                                  'sort_order', 'text',
                                                  'tags', 'commentable_ids'])))

    threads, page, num_pages = cc.Thread.search(query_params)

    #now add the group name if the thread has a group id
    for thread in threads:

        if thread.get('group_id'):
            thread['group_name'] = get_cohort_by_id(course_id, thread.get('group_id')).name
            thread['group_string'] = "This post visible only to Group %s." % (thread['group_name'])
        else:
            thread['group_name'] = ""
            thread['group_string'] = "This post visible to everyone."
    
        #patch for backward compatibility to comments service
        if not 'pinned' in thread:
            thread['pinned'] = False

    query_params['page'] = page
    query_params['num_pages'] = num_pages

    return threads, query_params


@login_required
def inline_discussion(request, course_id, discussion_id):
    """
    Renders JSON for DiscussionModules
    """
    course = get_course_with_access(request.user, course_id, 'load')

    try:
        threads, query_params = get_threads(request, course_id, discussion_id, per_page=INLINE_THREADS_PER_PAGE)
        cc_user = cc.User.from_django_user(request.user)
        user_info = cc_user.to_dict()
    except (cc.utils.CommentClientError, cc.utils.CommentClientUnknownError) as err:
        # TODO (vshnayder): since none of this code seems to be aware of the fact that
        # sometimes things go wrong, I suspect that the js client is also not
        # checking for errors on request.  Check and fix as needed.
        log.error("Error loading inline discussion threads.")
        raise Http404

    annotated_content_info = utils.get_metadata_for_threads(course_id, threads, request.user, user_info)

    allow_anonymous = course.allow_anonymous
    allow_anonymous_to_peers = course.allow_anonymous_to_peers

    #since inline is all one commentable, only show or allow the choice of cohorts
    #if the commentable is cohorted, otherwise everything is not cohorted
    #and no one has the option of choosing a cohort
    is_cohorted = is_course_cohorted(course_id) and is_commentable_cohorted(course_id, discussion_id)
    is_moderator = cached_has_permission(request.user, "see_all_cohorts", course_id)

    cohorts_list = list()

    if is_cohorted:
        cohorts_list.append({'name': 'All Groups', 'id': None})

        #if you're a mod, send all cohorts and let you pick

        if is_moderator:
            cohorts = get_course_cohorts(course_id)
            for c in cohorts:
                cohorts_list.append({'name': c.name, 'id': c.id})

        else:
            #students don't get to choose
            cohorts_list = None

    return utils.JsonResponse({
        'discussion_data': map(utils.safe_content, threads),
        'user_info': user_info,
        'annotated_content_info': annotated_content_info,
        'page': query_params['page'],
        'num_pages': query_params['num_pages'],
        'roles': utils.get_role_ids(course_id),
        'allow_anonymous_to_peers': allow_anonymous_to_peers,
        'allow_anonymous': allow_anonymous,
        'cohorts': cohorts_list,
        'is_moderator': is_moderator,
        'is_cohorted': is_cohorted
    })


@login_required
def forum_form_discussion(request, course_id):
    """
    Renders the main Discussion page, potentially filtered by a search query
    """
    course = get_course_with_access(request.user, course_id, 'load')
    category_map = utils.get_discussion_category_map(course)

    try:
        unsafethreads, query_params = get_threads(request, course_id)   # This might process a search query
        threads = [utils.safe_content(thread) for thread in unsafethreads]
    except (cc.utils.CommentClientError, cc.utils.CommentClientUnknownError) as err:
        log.error("Error loading forum discussion threads: %s" % str(err))
        raise Http404

    user = cc.User.from_django_user(request.user)
    user_info = user.to_dict()

    annotated_content_info = utils.get_metadata_for_threads(course_id, threads, request.user, user_info)

    for thread in threads:
        courseware_context = get_courseware_context(thread, course)
        if courseware_context:
            thread.update(courseware_context)
    if request.is_ajax():
        return utils.JsonResponse({
            'discussion_data': threads,   # TODO: Standardize on 'discussion_data' vs 'threads'
            'annotated_content_info': annotated_content_info,
            'num_pages': query_params['num_pages'],
            'page': query_params['page'],
        })
    else:
        #recent_active_threads = cc.search_recent_active_threads(
        #    course_id,
        #    recursive=False,
        #    query_params={'follower_id': request.user.id},
        #)

        #trending_tags = cc.search_trending_tags(
        #    course_id,
        #)
        cohorts = get_course_cohorts(course_id)
        cohorted_commentables = get_cohorted_commentables(course_id)

        user_cohort_id = get_cohort_id(request.user, course_id)

        context = {
            'csrf': csrf(request)['csrf_token'],
            'course': course,
            #'recent_active_threads': recent_active_threads,
            #'trending_tags': trending_tags,
            'staff_access': has_access(request.user, course, 'staff'),
            'threads': saxutils.escape(json.dumps(threads), escapedict),
            'thread_pages': query_params['num_pages'],
            'user_info': saxutils.escape(json.dumps(user_info), escapedict),
            'annotated_content_info': saxutils.escape(json.dumps(annotated_content_info), escapedict),
            'course_id': course.id,
            'category_map': category_map,
            'roles': saxutils.escape(json.dumps(utils.get_role_ids(course_id)), escapedict),
            'is_moderator': cached_has_permission(request.user, "see_all_cohorts", course_id),
            'cohorts': cohorts,
            'user_cohort': user_cohort_id,
            'cohorted_commentables': cohorted_commentables,
            'is_course_cohorted': is_course_cohorted(course_id)
        }
        # print "start rendering.."

        return render_to_response('discussion/index.html', context)


@login_required
def single_thread(request, course_id, discussion_id, thread_id):
    course = get_course_with_access(request.user, course_id, 'load')
    cc_user = cc.User.from_django_user(request.user)
    user_info = cc_user.to_dict()

    try:
<<<<<<< HEAD
      thread = cc.Thread.find(thread_id).retrieve(recursive=True, user_id=request.user.id)
=======
        thread = cc.Thread.find(thread_id).retrieve(recursive=True, user_id=request.user.id)

        #patch for backward compatibility with comments service
        if not 'pinned' in thread.attributes:
            thread['pinned'] = False

>>>>>>> a79a2907
    except (cc.utils.CommentClientError, cc.utils.CommentClientUnknownError) as err:
      log.error("Error loading single thread.")
      raise Http404

    if request.is_ajax():

        courseware_context = get_courseware_context(thread, course)
        annotated_content_info = utils.get_annotated_content_infos(course_id, thread, request.user, user_info=user_info)
        context = {'thread': thread.to_dict(), 'course_id': course_id}
        # TODO: Remove completely or switch back to server side rendering
        # html = render_to_string('discussion/_ajax_single_thread.html', context)
        content = utils.safe_content(thread.to_dict())
        if courseware_context:
            content.update(courseware_context)
        return utils.JsonResponse({
            #'html': html,
            'content': content,
            'annotated_content_info': annotated_content_info,
        })

    else:
        category_map = utils.get_discussion_category_map(course)

        try:
            threads, query_params = get_threads(request, course_id)
            threads.append(thread.to_dict())
        except (cc.utils.CommentClientError, cc.utils.CommentClientUnknownError) as err:
            log.error("Error loading single thread.")
            raise Http404

        course = get_course_with_access(request.user, course_id, 'load')

        for thread in threads:
            courseware_context = get_courseware_context(thread, course)
            if courseware_context:
                thread.update(courseware_context)
            if thread.get('group_id') and not thread.get('group_name'):
                thread['group_name'] = get_cohort_by_id(course_id, thread.get('group_id')).name

            #patch for backward compatibility with comments service
            if not "pinned" in thread:
                thread["pinned"] = False

        threads = [utils.safe_content(thread) for thread in threads]

        #recent_active_threads = cc.search_recent_active_threads(
        #    course_id,
        #    recursive=False,
        #    query_params={'follower_id': request.user.id},
        #)

        #trending_tags = cc.search_trending_tags(
        #    course_id,
        #)

        annotated_content_info = utils.get_metadata_for_threads(course_id, threads, request.user, user_info)

        cohorts = get_course_cohorts(course_id)
        cohorted_commentables = get_cohorted_commentables(course_id)
        user_cohort = get_cohort_id(request.user, course_id)

        context = {
            'discussion_id': discussion_id,
            'csrf': csrf(request)['csrf_token'],
            'init': '',   # TODO: What is this?
            'user_info': saxutils.escape(json.dumps(user_info), escapedict),
            'annotated_content_info': saxutils.escape(json.dumps(annotated_content_info), escapedict),
            'course': course,
            #'recent_active_threads': recent_active_threads,
            #'trending_tags': trending_tags,
            'course_id': course.id,   # TODO: Why pass both course and course.id to template?
            'thread_id': thread_id,
            'threads': saxutils.escape(json.dumps(threads), escapedict),
            'category_map': category_map,
            'roles': saxutils.escape(json.dumps(utils.get_role_ids(course_id)), escapedict),
            'thread_pages': query_params['num_pages'],
            'is_course_cohorted': is_course_cohorted(course_id),
            'is_moderator': cached_has_permission(request.user, "see_all_cohorts", course_id),
            'cohorts': cohorts,
            'user_cohort': get_cohort_id(request.user, course_id),
            'cohorted_commentables': cohorted_commentables
        }

        return render_to_response('discussion/single_thread.html', context)


@login_required
def user_profile(request, course_id, user_id):
    #TODO: Allow sorting?
    course = get_course_with_access(request.user, course_id, 'load')
    try:
        profiled_user = cc.User(id=user_id, course_id=course_id)

        query_params = {
            'page': request.GET.get('page', 1),
            'per_page': THREADS_PER_PAGE,   # more than threads_per_page to show more activities
        }

        threads, page, num_pages = profiled_user.active_threads(query_params)
        query_params['page'] = page
        query_params['num_pages'] = num_pages
        user_info = cc.User.from_django_user(request.user).to_dict()

        annotated_content_info = utils.get_metadata_for_threads(course_id, threads, request.user, user_info)

        if request.is_ajax():
            return utils.JsonResponse({
                'discussion_data': map(utils.safe_content, threads),
                'page': query_params['page'],
                'num_pages': query_params['num_pages'],
                'annotated_content_info': saxutils.escape(json.dumps(annotated_content_info), escapedict),
            })
        else:
            context = {
                'course': course,
                'user': request.user,
                'django_user': User.objects.get(id=user_id),
                'profiled_user': profiled_user.to_dict(),
                'threads': saxutils.escape(json.dumps(threads), escapedict),
                'user_info': saxutils.escape(json.dumps(user_info), escapedict),
                'annotated_content_info': saxutils.escape(json.dumps(annotated_content_info), escapedict),
#                'content': content,
            }

            return render_to_response('discussion/user_profile.html', context)
    except (cc.utils.CommentClientError, cc.utils.CommentClientUnknownError) as err:
        raise Http404


def followed_threads(request, course_id, user_id):
    course = get_course_with_access(request.user, course_id, 'load')
    try:
        profiled_user = cc.User(id=user_id, course_id=course_id)

        query_params = {
            'page': request.GET.get('page', 1),
            'per_page': THREADS_PER_PAGE,   # more than threads_per_page to show more activities
            'sort_key': request.GET.get('sort_key', 'date'),
            'sort_order': request.GET.get('sort_order', 'desc'),
        }

        threads, page, num_pages = profiled_user.subscribed_threads(query_params)
        query_params['page'] = page
        query_params['num_pages'] = num_pages
        user_info = cc.User.from_django_user(request.user).to_dict()

        annotated_content_info = utils.get_metadata_for_threads(course_id, threads, request.user, user_info)
        if request.is_ajax():
            return utils.JsonResponse({
                'annotated_content_info': annotated_content_info,
                'discussion_data': map(utils.safe_content, threads),
                'page': query_params['page'],
                'num_pages': query_params['num_pages'],
                })
        else:

            context = {
                'course': course,
                'user': request.user,
                'django_user': User.objects.get(id=user_id),
                'profiled_user': profiled_user.to_dict(),
                'threads': saxutils.escape(json.dumps(threads), escapedict),
                'user_info': saxutils.escape(json.dumps(user_info), escapedict),
                'annotated_content_info': saxutils.escape(json.dumps(annotated_content_info), escapedict),
                #                'content': content,
            }

            return render_to_response('discussion/user_profile.html', context)
    except (cc.utils.CommentClientError, cc.utils.CommentClientUnknownError):
        raise Http404<|MERGE_RESOLUTION|>--- conflicted
+++ resolved
@@ -240,16 +240,12 @@
     user_info = cc_user.to_dict()
 
     try:
-<<<<<<< HEAD
       thread = cc.Thread.find(thread_id).retrieve(recursive=True, user_id=request.user.id)
-=======
-        thread = cc.Thread.find(thread_id).retrieve(recursive=True, user_id=request.user.id)
 
         #patch for backward compatibility with comments service
         if not 'pinned' in thread.attributes:
             thread['pinned'] = False
 
->>>>>>> a79a2907
     except (cc.utils.CommentClientError, cc.utils.CommentClientUnknownError) as err:
       log.error("Error loading single thread.")
       raise Http404
