<%!
from django.utils.translation import ugettext as _
from xmodule.util.date_utils import get_time_display
from django.conf import settings
%>

<%namespace name='static' file='static_content.html'/>
<h2 class="problem-header">
  ${ problem['name'] }
</h2>

<div class="problem-progress"></div>

<<<<<<< HEAD
% if problem_is_timed:
  <section class="time_limit">
    <p>
      ${_("At {start_time}, you started this exam.").format(
          start_time=get_time_display(start_time, coerce_tz=settings.TIME_ZONE))}
      <br />
      <b>
      ${_("By {end_time}, you must manually click the 'Final Submit' button below!").format(
          end_time=get_time_display(end_time_to_display, coerce_tz=settings.TIME_ZONE))}
      </b>
    </p>
  </section>
% endif

<section class="problem">
=======
<div class="problem">
>>>>>>> 9d850eec
  ${ problem['html'] }

  <div class="action">
    <input type="hidden" name="problem_id" value="${ problem['name'] }" />

    % if reset_button:
    <input class="reset" type="button" value="${_('Reset')}" />
    % endif
    % if save_button:
    <input class="save" type="button" value="${_('Save')}" />
    % endif
    % if check_button:
    <input class="check ${ check_button } primary-button" type="button" value="${ check_button }" />
    % endif
    % if answer_available:
    <button class="show"><span class="show-label">${_('Show Answer(s)')}</span> <span class="sr">${_("(for question(s) above - adjacent to each field)")}</span></button>
    % endif
    % if attempts_allowed :
    <div class="submission_feedback">
      ${_("You have used {num_used} of {num_total} submissions").format(num_used=attempts_used, num_total=attempts_allowed)}
    </div>
    % endif
  </div>
</div><|MERGE_RESOLUTION|>--- conflicted
+++ resolved
@@ -11,9 +11,8 @@
 
 <div class="problem-progress"></div>
 
-<<<<<<< HEAD
 % if problem_is_timed:
-  <section class="time_limit">
+  <div class="time_limit">
     <p>
       ${_("At {start_time}, you started this exam.").format(
           start_time=get_time_display(start_time, coerce_tz=settings.TIME_ZONE))}
@@ -23,13 +22,10 @@
           end_time=get_time_display(end_time_to_display, coerce_tz=settings.TIME_ZONE))}
       </b>
     </p>
-  </section>
+  </div>
 % endif
 
-<section class="problem">
-=======
 <div class="problem">
->>>>>>> 9d850eec
   ${ problem['html'] }
 
   <div class="action">
