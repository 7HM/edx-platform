from __future__ import absolute_import

import json
import logging

from django.http import HttpResponseBadRequest, Http404
from django.contrib.auth.decorators import login_required
from django.views.decorators.http import require_GET
from django.core.exceptions import PermissionDenied
from django.conf import settings
from xmodule.modulestore.exceptions import ItemNotFoundError
from edxmako.shortcuts import render_to_response

from util.date_utils import get_default_time_display
from xmodule.modulestore.django import modulestore
from xmodule.modulestore import PublishState

from xblock.core import XBlock
from xblock.django.request import webob_to_django_response, django_to_webob_request
from xblock.exceptions import NoSuchHandlerError
from xblock.fields import Scope
from xblock.plugin import PluginMissingError
from xblock.runtime import Mixologist

from contentstore.utils import get_lms_link_for_item, compute_publish_state
from contentstore.views.helpers import get_parent_xblock

from models.settings.course_grading import CourseGradingModel
from opaque_keys.edx.keys import UsageKey

from .access import has_course_access
from django.utils.translation import ugettext as _

__all__ = ['OPEN_ENDED_COMPONENT_TYPES',
           'ADVANCED_COMPONENT_POLICY_KEY',
           'subsection_handler',
           'unit_handler',
           'container_handler',
           'component_handler'
           ]

log = logging.getLogger(__name__)

# NOTE: unit_handler assumes this list is disjoint from ADVANCED_COMPONENT_TYPES
COMPONENT_TYPES = ['discussion', 'html', 'problem', 'video']
SPLIT_TEST_COMPONENT_TYPE = 'split_test'

OPEN_ENDED_COMPONENT_TYPES = ["combinedopenended", "peergrading"]
NOTE_COMPONENT_TYPES = ['notes']
if settings.FEATURES.get('ALLOW_ALL_ADVANCED_COMPONENTS'):
    ADVANCED_COMPONENT_TYPES = sorted(set(name for name, class_ in XBlock.load_classes()) - set(COMPONENT_TYPES))
else:

    ADVANCED_COMPONENT_TYPES = [
        'annotatable',
        'textannotation',  # module for annotating text (with annotation table)
        'videoannotation',  # module for annotating video (with annotation table)
        'imageannotation',  # module for annotating image (with annotation table)
        'word_cloud',
        'graphical_slider_tool',
        'lti',
        # XBlocks from pmitros repos are prototypes. They should not be used
        # except for edX Learning Sciences experiments on edge.edx.org without
        # further work to make them robust, maintainable, finalize data formats,
        # etc.
        'concept',  # Concept mapper. See https://github.com/pmitros/ConceptXBlock
        'done',  # Lets students mark things as done. See https://github.com/pmitros/DoneXBlock
        'audio',  # Embed an audio file. See https://github.com/pmitros/AudioXBlock
<<<<<<< HEAD
        'split_test',
        'edx_sga',
        'ooyala-player'
=======
        'edx_sga', # that weird grading xblock thing - remove this next merge
        SPLIT_TEST_COMPONENT_TYPE,  # Adds A/B test support
        'recommender', # Crowdsourced recommender. Prototype by dli&pmitros. Intended for roll-out in one place in one course. 
        'ooyala-player',
>>>>>>> a19b62b1
    ] + OPEN_ENDED_COMPONENT_TYPES + NOTE_COMPONENT_TYPES

ADVANCED_COMPONENT_CATEGORY = 'advanced'
ADVANCED_COMPONENT_POLICY_KEY = 'advanced_modules'

# Specify xblocks that should be treated as advanced problems. Each entry is a tuple
# specifying the xblock name and an optional YAML template to be used.
ADVANCED_PROBLEM_TYPES = [
    {
        'component': 'openassessment',
        'boilerplate_name': None
    }
]

@require_GET
@login_required
def subsection_handler(request, usage_key_string):
    """
    The restful handler for subsection-specific requests.

    GET
        html: return html page for editing a subsection
        json: not currently supported
    """
    if 'text/html' in request.META.get('HTTP_ACCEPT', 'text/html'):
        usage_key = UsageKey.from_string(usage_key_string)
        try:
            course, item, lms_link = _get_item_in_course(request, usage_key)
        except ItemNotFoundError:
            return HttpResponseBadRequest()

        preview_link = get_lms_link_for_item(item.location, preview=True)

        # make sure that location references a 'sequential', otherwise return
        # BadRequest
        if item.location.category != 'sequential':
            return HttpResponseBadRequest()

        parent = get_parent_xblock(item)

        # remove all metadata from the generic dictionary that is presented in a
        # more normalized UI. We only want to display the XBlocks fields, not
        # the fields from any mixins that have been added
        fields = getattr(item, 'unmixed_class', item.__class__).fields

        policy_metadata = dict(
            (field.name, field.read_from(item))
            for field
            in fields.values()
            if field.name not in ['display_name', 'start', 'due', 'format'] and field.scope == Scope.settings
        )

        can_view_live = False
        subsection_units = item.get_children()
        for unit in subsection_units:
            state = compute_publish_state(unit)
            if state in (PublishState.public, PublishState.draft):
                can_view_live = True
                break

        return render_to_response(
            'edit_subsection.html',
            {
                'subsection': item,
                'context_course': course,
                'new_unit_category': 'vertical',
                'lms_link': lms_link,
                'preview_link': preview_link,
                'course_graders': json.dumps(CourseGradingModel.fetch(item.location.course_key).graders),
                'parent_item': parent,
                'locator': item.location,
                'policy_metadata': policy_metadata,
                'subsection_units': subsection_units,
                'can_view_live': can_view_live
            }
        )
    else:
        return HttpResponseBadRequest("Only supports html requests")


def _load_mixed_class(category):
    """
    Load an XBlock by category name, and apply all defined mixins
    """
    component_class = XBlock.load_class(category, select=settings.XBLOCK_SELECT_FUNCTION)
    mixologist = Mixologist(settings.XBLOCK_MIXINS)
    return mixologist.mix(component_class)


@require_GET
@login_required
def unit_handler(request, usage_key_string):
    """
    The restful handler for unit-specific requests.

    GET
        html: return html page for editing a unit
        json: not currently supported
    """
    if 'text/html' in request.META.get('HTTP_ACCEPT', 'text/html'):
        usage_key = UsageKey.from_string(usage_key_string)
        try:
            course, item, lms_link = _get_item_in_course(request, usage_key)
        except ItemNotFoundError:
            return HttpResponseBadRequest()

        component_templates = get_component_templates(course)

        xblocks = item.get_children()

        # TODO (cpennington): If we share units between courses,
        # this will need to change to check permissions correctly so as
        # to pick the correct parent subsection
        containing_subsection = get_parent_xblock(item)
        containing_section = get_parent_xblock(containing_subsection)

        # cdodge hack. We're having trouble previewing drafts via jump_to redirect
        # so let's generate the link url here

        # need to figure out where this item is in the list of children as the
        # preview will need this
        index = 1
        for child in containing_subsection.get_children():
            if child.location == item.location:
                break
            index = index + 1

        preview_lms_base = settings.FEATURES.get('PREVIEW_LMS_BASE')

        preview_lms_link = (
            u'//{preview_lms_base}/courses/{org}/{course}/{course_name}/courseware/{section}/{subsection}/{index}'
        ).format(
            preview_lms_base=preview_lms_base,
            lms_base=settings.LMS_BASE,
            org=course.location.org,
            course=course.location.course,
            course_name=course.location.name,
            section=containing_section.location.name,
            subsection=containing_subsection.location.name,
            index=index
        )

        return render_to_response('unit.html', {
            'context_course': course,
            'unit': item,
            'unit_usage_key': item.location,
            'child_usage_keys': [block.scope_ids.usage_id for block in xblocks],
            'component_templates': json.dumps(component_templates),
            'draft_preview_link': preview_lms_link,
            'published_preview_link': lms_link,
            'subsection': containing_subsection,
            'release_date': (
                get_default_time_display(containing_subsection.start)
                if containing_subsection.start is not None else None
            ),
            'section': containing_section,
            'new_unit_category': 'vertical',
            'unit_state': compute_publish_state(item),
            'published_date': (
                get_default_time_display(item.published_date)
                if item.published_date is not None else None
            ),
        })
    else:
        return HttpResponseBadRequest("Only supports html requests")


# pylint: disable=unused-argument
@require_GET
@login_required
def container_handler(request, usage_key_string):
    """
    The restful handler for container xblock requests.

    GET
        html: returns the HTML page for editing a container
        json: not currently supported
    """
    if 'text/html' in request.META.get('HTTP_ACCEPT', 'text/html'):

        usage_key = UsageKey.from_string(usage_key_string)
        try:
            course, xblock, __ = _get_item_in_course(request, usage_key)
        except ItemNotFoundError:
            return HttpResponseBadRequest()

        component_templates = get_component_templates(course)
        ancestor_xblocks = []
        parent = get_parent_xblock(xblock)
        while parent and parent.category != 'sequential':
            ancestor_xblocks.append(parent)
            parent = get_parent_xblock(parent)
        ancestor_xblocks.reverse()

        unit = ancestor_xblocks[0] if ancestor_xblocks else None
        unit_publish_state = compute_publish_state(unit) if unit else None

        return render_to_response('container.html', {
            'context_course': course,  # Needed only for display of menus at top of page.
            'xblock': xblock,
            'unit_publish_state': unit_publish_state,
            'xblock_locator': xblock.location,
            'unit': None if not ancestor_xblocks else ancestor_xblocks[0],
            'ancestor_xblocks': ancestor_xblocks,
            'component_templates': json.dumps(component_templates),
        })
    else:
        return HttpResponseBadRequest("Only supports html requests")


def get_component_templates(course):
    """
    Returns the applicable component templates that can be used by the specified course.
    """
    def create_template_dict(name, cat, boilerplate_name=None, is_common=False):
        """
        Creates a component template dict.

        Parameters
            display_name: the user-visible name of the component
            category: the type of component (problem, html, etc.)
            boilerplate_name: name of boilerplate for filling in default values. May be None.
            is_common: True if "common" problem, False if "advanced". May be None, as it is only used for problems.

        """
        return {
            "display_name": name,
            "category": cat,
            "boilerplate_name": boilerplate_name,
            "is_common": is_common
        }

    component_display_names = {
        'discussion': _("Discussion"),
        'html': _("HTML"),
        'problem': _("Problem"),
        'video': _("Video")
    }

    def get_component_display_name(component, default_display_name=None):
        """
        Returns the display name for the specified component.
        """
        component_class = _load_mixed_class(component)
        if hasattr(component_class, 'display_name') and component_class.display_name.default:
            return _(component_class.display_name.default)
        else:
            return default_display_name

    component_templates = []
    categories = set()
    # The component_templates array is in the order of "advanced" (if present), followed
    # by the components in the order listed in COMPONENT_TYPES.
    for category in COMPONENT_TYPES:
        templates_for_category = []
        component_class = _load_mixed_class(category)
        # add the default template with localized display name
        # TODO: Once mixins are defined per-application, rather than per-runtime,
        # this should use a cms mixed-in class. (cpennington)
        display_name = get_component_display_name(category, _('Blank'))
        templates_for_category.append(create_template_dict(display_name, category))
        categories.add(category)

        # add boilerplates
        if hasattr(component_class, 'templates'):
            for template in component_class.templates():
                filter_templates = getattr(component_class, 'filter_templates', None)
                if not filter_templates or filter_templates(template, course):
                    templates_for_category.append(
                        create_template_dict(
                            _(template['metadata'].get('display_name')),
                            category,
                            template.get('template_id'),
                            template['metadata'].get('markdown') is not None
                        )
                    )

        # Add any advanced problem types
        if category == 'problem':
            for advanced_problem_type in ADVANCED_PROBLEM_TYPES:
                component = advanced_problem_type['component']
                boilerplate_name = advanced_problem_type['boilerplate_name']
                component_display_name = get_component_display_name(component)
                templates_for_category.append(create_template_dict(component_display_name, component, boilerplate_name))
                categories.add(component)

        component_templates.append({
            "type": category,
            "templates": templates_for_category,
            "display_name": component_display_names[category]
            })

    # Check if there are any advanced modules specified in the course policy.
    # These modules should be specified as a list of strings, where the strings
    # are the names of the modules in ADVANCED_COMPONENT_TYPES that should be
    # enabled for the course.
    course_advanced_keys = course.advanced_modules
    advanced_component_templates = {"type": "advanced", "templates": [], "display_name": _("Advanced")}
    # Set component types according to course policy file
    if isinstance(course_advanced_keys, list):
        for category in course_advanced_keys:
            if category in ADVANCED_COMPONENT_TYPES and not category in categories:
                # boilerplates not supported for advanced components
                try:
                    component_display_name = get_component_display_name(category)
                    advanced_component_templates['templates'].append(
                        create_template_dict(
                            component_display_name,
                            category
                        )
                    )
                    categories.add(category)
                except PluginMissingError:
                    # dhm: I got this once but it can happen any time the
                    # course author configures an advanced component which does
                    # not exist on the server. This code here merely
                    # prevents any authors from trying to instantiate the
                    # non-existent component type by not showing it in the menu
                    log.warning(
                        "Advanced component %s does not exist. It will not be added to the Studio new component menu.",
                        category
                    )
                    pass
    else:
        log.error(
            "Improper format for course advanced keys! %s",
            course_advanced_keys
        )
    if len(advanced_component_templates['templates']) > 0:
        component_templates.insert(0, advanced_component_templates)

    return component_templates


@login_required
def _get_item_in_course(request, usage_key):
    """
    Helper method for getting the old location, containing course,
    item, and lms_link for a given locator.

    Verifies that the caller has permission to access this item.
    """
    # usage_key's course_key may have an empty run property
    usage_key = usage_key.replace(course_key=modulestore().fill_in_run(usage_key.course_key))

    course_key = usage_key.course_key

    if not has_course_access(request.user, course_key):
        raise PermissionDenied()

    course = modulestore().get_course(course_key)
    item = modulestore().get_item(usage_key, depth=1)
    lms_link = get_lms_link_for_item(item.location)

    return course, item, lms_link


@login_required
def component_handler(request, usage_key_string, handler, suffix=''):
    """
    Dispatch an AJAX action to an xblock

    Args:
        usage_id: The usage-id of the block to dispatch to
        handler (str): The handler to execute
        suffix (str): The remainder of the url to be passed to the handler

    Returns:
        :class:`django.http.HttpResponse`: The response from the handler, converted to a
            django response
    """

    usage_key = UsageKey.from_string(usage_key_string)

    descriptor = modulestore().get_item(usage_key)
    # Let the module handle the AJAX
    req = django_to_webob_request(request)

    try:
        resp = descriptor.handle(handler, req, suffix)

    except NoSuchHandlerError:
        log.info("XBlock %s attempted to access missing handler %r", descriptor, handler, exc_info=True)
        raise Http404

    # unintentional update to handle any side effects of handle call
    # could potentially be updating actual course data or simply caching its values
    modulestore().update_item(descriptor, request.user.id)

    return webob_to_django_response(resp)<|MERGE_RESOLUTION|>--- conflicted
+++ resolved
@@ -66,16 +66,9 @@
         'concept',  # Concept mapper. See https://github.com/pmitros/ConceptXBlock
         'done',  # Lets students mark things as done. See https://github.com/pmitros/DoneXBlock
         'audio',  # Embed an audio file. See https://github.com/pmitros/AudioXBlock
-<<<<<<< HEAD
-        'split_test',
-        'edx_sga',
-        'ooyala-player'
-=======
-        'edx_sga', # that weird grading xblock thing - remove this next merge
         SPLIT_TEST_COMPONENT_TYPE,  # Adds A/B test support
         'recommender', # Crowdsourced recommender. Prototype by dli&pmitros. Intended for roll-out in one place in one course. 
         'ooyala-player',
->>>>>>> a19b62b1
     ] + OPEN_ENDED_COMPONENT_TYPES + NOTE_COMPONENT_TYPES
 
 ADVANCED_COMPONENT_CATEGORY = 'advanced'
